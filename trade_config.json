--- conflicted
+++ resolved
@@ -3,11 +3,7 @@
   "side": "Buy",
   "quantity": 0.01,
   "limit_price": null,
-<<<<<<< HEAD
-  "risk_usd": 50,
-=======
   "risk_usd": 2.20,
->>>>>>> 61e7da33
   "auto_trade": true,
   "api_key": "4LsBsDgCxjO02MQcSY",
   "api_secret": "M40Sgh3yQKMywQMFXzR6sZmd6b7vhLeiiQvI"
