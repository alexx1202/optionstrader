--- conflicted
+++ resolved
@@ -139,7 +139,6 @@
 MIN_ORDER_QTY = 0.01
 
 def compute_order_qty(risk_usd, price, min_qty=MIN_ORDER_QTY):
-<<<<<<< HEAD
     """Return the order quantity rounded to the exchange increment."""
     if not risk_usd or not price:
         return 0.0
@@ -150,15 +149,7 @@
     steps = round(qty / min_qty)
     qty = steps * min_qty
     return round(qty, 2)
-=======
-    """Return the order quantity for the given risk and price, respecting the minimum."""
-    if not risk_usd or not price:
-        return 0.0
-    qty = round(risk_usd / price, 6)
-    if qty < min_qty:
-        qty = min_qty
-    return qty
->>>>>>> 927ca9d7
+
 
 def choose_symbol_by_risk(base_symbol, risk_usd, qty, base_url=BASE_URL):
     """Return the option symbol from the earliest expiry whose mark price is closest to risk/qty."""
